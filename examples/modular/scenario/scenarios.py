--- conflicted
+++ resolved
@@ -349,21 +349,12 @@
   simulation = importlib.import_module(
       f'{env_base_module}.{substrate_config.environment}'
   )
-<<<<<<< HEAD
-  background_agent_module = importlib.import_module(
-      f'{agent_base_module}.{scenario_config.background_agent_module}'
-  )
-
-  print(f'Focal agent : {focal_agent_module}\nVS')
-  print(f'Background agent : {background_agent_module}\n')
-=======
   if override_background_agent_module is not None:
     background_agent_module = override_background_agent_module
   else:
     background_agent_module = importlib.import_module(
         f'{agent_base_module}.{scenario_config.background_agent_module}'
     )
->>>>>>> 33fa99c8
   if scenario_config.focal_is_resident:
     resident_agent_module = focal_agent_module
     visitor_agent_module = background_agent_module
