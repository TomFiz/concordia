# Copyright 2023 DeepMind Technologies Limited.
#
# Licensed under the Apache License, Version 2.0 (the "License");
# you may not use this file except in compliance with the License.
# You may obtain a copy of the License at
#
#     https://www.apache.org/licenses/LICENSE-2.0
#
# Unless required by applicable law or agreed to in writing, software
# distributed under the License is distributed on an "AS IS" BASIS,
# WITHOUT WARRANTIES OR CONDITIONS OF ANY KIND, either express or implied.
# See the License for the specific language governing permissions and
# limitations under the License.

"""A modular entity agent using the new component system."""

from collections.abc import Mapping
import functools
import threading
import types
from typing import cast

from concordia.components.agent import no_op_context_processor
from concordia.typing import entity
from concordia.typing import entity_component
from concordia.utils import concurrency
from typing_extensions import override

# TODO: b/313715068 - remove disable once pytype bug is fixed.
# pytype: disable=override-error


class EntityAgent(entity_component.EntityWithComponents):
  """An agent that has its functionality defined by components.

  The agent has a set of components that define its functionality. The agent
  must have at least an ActComponent and an ObserveComponent. The agent will
  call the ActComponent's `act` method when it needs to act, and the
  ObservationComponent's `observe` method when they need to process an
  observation.
  """

  def __init__(
      self,
      agent_name: str,
      act_component: entity_component.ActingComponent,
      context_processor: (
          entity_component.ContextProcessorComponent | None
      ) = None,
      context_components: Mapping[str, entity_component.ContextComponent] = (
          types.MappingProxyType({})
      ),
  ):
    """Initializes the agent.

    The passed components will be owned by this entity agent (i.e. their
    `set_entity` method will be called with this entity as the argument).

    Args:
      agent_name: The name of the agent.
      act_component: The component that will be used to act.
      context_processor: The component that will be used to process contexts. If
        None, a NoOpContextProcessor will be used.
      context_components: The ContextComponents that will be used by the agent.
    """
    super().__init__()
    self._agent_name = agent_name
    self._control_lock = threading.Lock()
    self._phase_lock = threading.Lock()
    self._phase = entity_component.Phase.READY

    self._act_component = act_component
    self._act_component.set_entity(self)

    if context_processor is None:
      self._context_processor = no_op_context_processor.NoOpContextProcessor()
    else:
      self._context_processor = context_processor
    self._context_processor.set_entity(self)

    self._context_components = dict(context_components)
    for component in self._context_components.values():
      component.set_entity(self)

  @override
  @functools.cached_property
  def name(self) -> str:
    return self._agent_name

  @override
  def get_phase(self) -> entity_component.Phase:
    with self._phase_lock:
      return self._phase

  def _set_phase(self, phase: entity_component.Phase) -> None:
    with self._phase_lock:
      self._phase.check_successor(phase)
      self._phase = phase

  @override
  def get_component(
      self,
      name: str,
      *,
      type_: type[entity_component.ComponentT] = entity_component.BaseComponent,
  ) -> entity_component.ComponentT:
<<<<<<< HEAD
    component = self._context_components[name]
=======
    try:
      component = self._context_components[name]
    except KeyError:
      print(f'Component "{name}" not found in {self._context_components}')

>>>>>>> 2d8296f1
    return cast(entity_component.ComponentT, component)

  def get_act_component(self) -> entity_component.ActingComponent:
    return self._act_component

  def get_all_context_components(
      self,
  ) -> Mapping[str, entity_component.ContextComponent]:
    return types.MappingProxyType(self._context_components)

  def _parallel_call_(
      self,
      method_name: str,
      *args,
  ) -> entity_component.ComponentContextMapping:
    """Calls the named method in parallel on all components.

    All calls will be issued with the same payloads.

    Args:
      method_name: The name of the method to call.
      *args: The arguments to pass to the method.

    Returns:
      A ComponentsContext, that is, a mapping of component name to the result of
      the method call.
    """
    tasks = {
        name: functools.partial(getattr(component, method_name), *args)
        for name, component in self._context_components.items()
    }
    return concurrency.run_tasks(tasks)

  @override
  def act(
      self, action_spec: entity.ActionSpec = entity.DEFAULT_ACTION_SPEC
  ) -> str:
    with self._control_lock:
      self._set_phase(entity_component.Phase.PRE_ACT)
      contexts = self._parallel_call_('pre_act', action_spec)
      self._context_processor.pre_act(types.MappingProxyType(contexts))
      action_attempt = self._act_component.get_action_attempt(
          contexts, action_spec
      )

      self._set_phase(entity_component.Phase.POST_ACT)
      contexts = self._parallel_call_('post_act', action_attempt)
      self._context_processor.post_act(contexts)

      self._set_phase(entity_component.Phase.UPDATE)
      self._parallel_call_('update')

      self._set_phase(entity_component.Phase.READY)

      return action_attempt

  @override
  def observe(self, observation: str) -> None:
    with self._control_lock:
      self._set_phase(entity_component.Phase.PRE_OBSERVE)
      contexts = self._parallel_call_('pre_observe', observation)
      self._context_processor.pre_observe(contexts)

      self._set_phase(entity_component.Phase.POST_OBSERVE)
      contexts = self._parallel_call_('post_observe')
      self._context_processor.post_observe(contexts)

      self._set_phase(entity_component.Phase.UPDATE)
      self._parallel_call_('update')

      self._set_phase(entity_component.Phase.READY)<|MERGE_RESOLUTION|>--- conflicted
+++ resolved
@@ -104,15 +104,11 @@
       *,
       type_: type[entity_component.ComponentT] = entity_component.BaseComponent,
   ) -> entity_component.ComponentT:
-<<<<<<< HEAD
-    component = self._context_components[name]
-=======
     try:
       component = self._context_components[name]
     except KeyError:
       print(f'Component "{name}" not found in {self._context_components}')
 
->>>>>>> 2d8296f1
     return cast(entity_component.ComponentT, component)
 
   def get_act_component(self) -> entity_component.ActingComponent:
